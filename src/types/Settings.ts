--- conflicted
+++ resolved
@@ -128,7 +128,6 @@
 		icon?: string;
 		list?: string[] ;
 	},
-<<<<<<< HEAD
 	event?: {
 		rcbPreMessageInject?: boolean;
 		rcbPostMessageInject?: boolean;
@@ -140,12 +139,11 @@
 		rcbAudioToggle?: boolean;
 		rcbNotificationToggle?: boolean;
 		rcbVoiceToggle?: boolean;
-=======
+	},
 	toast?: {
 		maxCount?: number;
 		forbidOnMax?: boolean;
 		dismissOnClick?: boolean;
->>>>>>> 982f9beb
 	},
 	advance?: {
 		useAdvancedMessages?: boolean;
