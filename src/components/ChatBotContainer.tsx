--- conflicted
+++ resolved
@@ -725,13 +725,8 @@
 		setTextAreaSensitiveMode(false);
 
 		setTimeout(async () => {
-<<<<<<< HEAD
-			const params = {prevPath: getPrevPath(), goToPath: goToPath, userInput, 
-				injectMessage, streamMessage, openChat
-=======
 			const params = {prevPath: getPrevPath(), goToPath, setTextAreaValue, userInput, 
 				injectMessage, streamMessage, openChat, injectToast
->>>>>>> 982f9beb
 			};
 			const hasNextPath = await postProcessBlock(flow, path, params, setPaths);
 			if (!hasNextPath) {
